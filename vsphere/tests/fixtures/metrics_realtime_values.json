--- conflicted
+++ resolved
@@ -2499,10 +2499,6 @@
         "hostname": "10.0.0.104"
     },
     {
-        "name": "vsphere.host.count",
-        "value": 4
-    },
-    {
         "name": "vsphere.mem.active.avg",
         "value": 10484.0,
         "hostname": "$VM3-2"
@@ -10723,7 +10719,26 @@
         "hostname": "VM4-5"
     },
     {
-<<<<<<< HEAD
+        "name": "vsphere.virtualDisk.write.avg",
+        "value": 0.0,
+        "hostname": "VM4-6"
+    },
+    {
+        "name": "vsphere.virtualDisk.write.avg",
+        "value": 0.0,
+        "hostname": "VM4-7"
+    },
+    {
+        "name": "vsphere.virtualDisk.write.avg",
+        "value": 0.0,
+        "hostname": "VM4-8"
+    },
+    {
+        "name": "vsphere.virtualDisk.write.avg",
+        "value": 0.0,
+        "hostname": "VM4-9"
+    },
+    {
         "name": "vsphere.vm.count",
         "value": 20.0,
         "tags": [
@@ -10786,29 +10801,5 @@
             "vsphere_folder:host",
             "vsphere_type:host"
         ]
-=======
-        "name": "vsphere.virtualDisk.write.avg",
-        "value": 0.0,
-        "hostname": "VM4-6"
-    },
-    {
-        "name": "vsphere.virtualDisk.write.avg",
-        "value": 0.0,
-        "hostname": "VM4-7"
->>>>>>> ffddf8cb
-    },
-    {
-        "name": "vsphere.virtualDisk.write.avg",
-        "value": 0.0,
-        "hostname": "VM4-8"
-    },
-    {
-        "name": "vsphere.virtualDisk.write.avg",
-        "value": 0.0,
-        "hostname": "VM4-9"
-    },
-    {
-        "name": "vsphere.vm.count",
-        "value": 23
     }
 ]