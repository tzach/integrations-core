# (C) Datadog, Inc. 2018-present
# All rights reserved
# Licensed under Simplified BSD License (see LICENSE)

import ipaddress
import logging
import os
import socket
import time

import mock
import pytest
import yaml

from datadog_checks import snmp
from datadog_checks.base import ConfigurationError
from datadog_checks.dev import temp_dir
from datadog_checks.snmp import SnmpCheck

from . import common

pytestmark = pytest.mark.usefixtures("dd_environment")


def test_command_generator():
    """
    Command generator's parameters should match init_config
    """
    instance = common.generate_instance_config(common.CONSTRAINED_OID)
    check = SnmpCheck('snmp', common.MIBS_FOLDER, [instance])
    config = check._config

    # Test command generator MIB source
    mib_folders = config._snmp_engine.getMibBuilder().getMibSources()
    full_path_mib_folders = [f.fullPath() for f in mib_folders]
    assert check.ignore_nonincreasing_oid is False  # Default value

    check = SnmpCheck('snmp', common.IGNORE_NONINCREASING_OID, [instance])
    assert check.ignore_nonincreasing_oid

    assert common.MIBS_FOLDER["mibs_folder"] in full_path_mib_folders


def test_type_support(aggregator):
    """
    Support expected types
    """
    metrics = common.SUPPORTED_METRIC_TYPES + common.UNSUPPORTED_METRICS
    instance = common.generate_instance_config(metrics)
    check = common.create_check(instance)

    check.check(instance)

    # Test metrics
    for metric in common.SUPPORTED_METRIC_TYPES:
        metric_name = "snmp." + metric['name']
        aggregator.assert_metric(metric_name, tags=common.CHECK_TAGS, count=1)
    for metric in common.UNSUPPORTED_METRICS:
        metric_name = "snmp." + metric['name']
        aggregator.assert_metric(metric_name, tags=common.CHECK_TAGS, count=0)

    # Test service check
    aggregator.assert_service_check("snmp.can_check", status=SnmpCheck.OK, tags=common.CHECK_TAGS, at_least=1)

    aggregator.all_metrics_asserted()


def test_transient_error(aggregator):
    instance = common.generate_instance_config(common.SUPPORTED_METRIC_TYPES)
    check = common.create_check(instance)

    with mock.patch.object(check, 'raise_on_error_indication', side_effect=RuntimeError):
        check.check(instance)

    aggregator.assert_service_check("snmp.can_check", status=SnmpCheck.CRITICAL, tags=common.CHECK_TAGS, at_least=1)

    check.check(instance)
    aggregator.assert_service_check("snmp.can_check", status=SnmpCheck.OK, tags=common.CHECK_TAGS, at_least=1)


def test_snmpget(aggregator):
    """
    When failing with 'snmpget' command, SNMP check falls back to 'snmpgetnext'

        > snmpget -v2c -c public localhost:11111 1.3.6.1.2.1.25.6.3.1.4
        iso.3.6.1.2.1.25.6.3.1.4 = No Such Instance currently exists at this OID
        > snmpgetnext -v2c -c public localhost:11111 1.3.6.1.2.1.25.6.3.1.4
        iso.3.6.1.2.1.25.6.3.1.4.0 = INTEGER: 4
    """
    instance = common.generate_instance_config(common.PLAY_WITH_GET_NEXT_METRICS)
    check = common.create_check(instance)

    check.check(instance)

    # Test metrics
    for metric in common.PLAY_WITH_GET_NEXT_METRICS:
        metric_name = "snmp." + metric['name']
        aggregator.assert_metric(metric_name, tags=common.CHECK_TAGS, at_least=1)

    # Test service check
    aggregator.assert_service_check("snmp.can_check", status=SnmpCheck.OK, tags=common.CHECK_TAGS, at_least=1)

    aggregator.all_metrics_asserted()


def test_snmp_getnext_call():
    instance = common.generate_instance_config(common.PLAY_WITH_GET_NEXT_METRICS)
    instance['snmp_version'] = 1
    check = common.create_check(instance)

    # Test that we invoke next with the correct keyword arguments that are hard to test otherwise
    with mock.patch("datadog_checks.snmp.snmp.hlapi.nextCmd") as nextCmd:

        check.check(instance)
        _, kwargs = nextCmd.call_args
        assert ("ignoreNonIncreasingOid", False) in kwargs.items()
        assert ("lexicographicMode", False) in kwargs.items()

        check = SnmpCheck('snmp', common.IGNORE_NONINCREASING_OID, [instance])
        check.check(instance)
        _, kwargs = nextCmd.call_args
        assert ("ignoreNonIncreasingOid", True) in kwargs.items()
        assert ("lexicographicMode", False) in kwargs.items()


def test_custom_mib(aggregator):
    instance = common.generate_instance_config(common.DUMMY_MIB_OID)
    instance["community_string"] = "dummy"

    check = SnmpCheck('snmp', common.MIBS_FOLDER, [instance])
    check.check(instance)

    # Test metrics
    for metric in common.DUMMY_MIB_OID:
        metric_name = "snmp." + (metric.get('name') or metric.get('symbol'))
        aggregator.assert_metric(metric_name, tags=common.CHECK_TAGS, at_least=1)

    # Test service check
    aggregator.assert_service_check("snmp.can_check", status=SnmpCheck.OK, tags=common.CHECK_TAGS, at_least=1)


def test_scalar(aggregator):
    """
    Support SNMP scalar objects
    """
    instance = common.generate_instance_config(common.SCALAR_OBJECTS)
    check = common.create_check(instance)

    check.check(instance)

    # Test metrics
    for metric in common.SCALAR_OBJECTS:
        metric_name = "snmp." + (metric.get('name') or metric.get('symbol'))
        aggregator.assert_metric(metric_name, tags=common.CHECK_TAGS, count=1)

    # Test service check
    aggregator.assert_service_check("snmp.can_check", status=SnmpCheck.OK, tags=common.CHECK_TAGS, at_least=1)

    aggregator.all_metrics_asserted()


def test_enforce_constraint(aggregator):
    instance = common.generate_instance_config(common.CONSTRAINED_OID)
    instance["community_string"] = "constraint"
    instance["enforce_mib_constraints"] = True
    check = common.create_check(instance)

    check.check(instance)

    aggregator.assert_service_check("snmp.can_check", status=SnmpCheck.CRITICAL, tags=common.CHECK_TAGS, at_least=1)

    assert "failed at: ValueConstraintError" in aggregator.service_checks("snmp.can_check")[0].message


def test_unenforce_constraint(aggregator):
    """
    Allow ignoring constraints
    """
    instance = common.generate_instance_config(common.CONSTRAINED_OID)
    instance["community_string"] = "constraint"
    instance["enforce_mib_constraints"] = False
    check = common.create_check(instance)
    check.check(instance)

    # Test metrics
    for metric in common.CONSTRAINED_OID:
        metric_name = "snmp." + (metric.get('name') or metric.get('symbol'))
        aggregator.assert_metric(metric_name, tags=common.CHECK_TAGS, count=1)

    # Test service check
    aggregator.assert_service_check("snmp.can_check", status=SnmpCheck.OK, tags=common.CHECK_TAGS, at_least=1)

    aggregator.all_metrics_asserted()


def test_table(aggregator):
    """
    Support SNMP tabular objects
    """
    instance = common.generate_instance_config(common.TABULAR_OBJECTS)
    check = common.create_check(instance)

    check.check(instance)

    # Test metrics
    for symbol in common.TABULAR_OBJECTS[0]['symbols']:
        metric_name = "snmp." + symbol
        aggregator.assert_metric(metric_name, at_least=1)
        aggregator.assert_metric_has_tag(metric_name, common.CHECK_TAGS[0], at_least=1)

        for mtag in common.TABULAR_OBJECTS[0]['metric_tags']:
            tag = mtag['tag']
            aggregator.assert_metric_has_tag_prefix(metric_name, tag, at_least=1)

    # Test service check
    aggregator.assert_service_check("snmp.can_check", status=SnmpCheck.OK, tags=common.CHECK_TAGS, at_least=1)

    aggregator.all_metrics_asserted()


def test_resolved_table(aggregator):
    instance = common.generate_instance_config(common.RESOLVED_TABULAR_OBJECTS)
    check = common.create_check(instance)

    check.check(instance)

    for symbol in common.TABULAR_OBJECTS[0]['symbols']:
        metric_name = "snmp." + symbol
        aggregator.assert_metric(metric_name, at_least=1)
        aggregator.assert_metric_has_tag(metric_name, common.CHECK_TAGS[0], at_least=1)

        for mtag in common.TABULAR_OBJECTS[0]['metric_tags']:
            tag = mtag['tag']
            aggregator.assert_metric_has_tag_prefix(metric_name, tag, at_least=1)

    aggregator.assert_service_check("snmp.can_check", status=SnmpCheck.OK, tags=common.CHECK_TAGS, at_least=1)

    aggregator.all_metrics_asserted()


def test_table_v3_MD5_DES(aggregator):
    """
    Support SNMP V3 priv modes: MD5 + DES
    """
    # build multiple confgs
    auth = 'MD5'
    priv = 'DES'
    name = 'instance_{}_{}'.format(auth, priv)

    instance = common.generate_v3_instance_config(
        common.TABULAR_OBJECTS,
        name=name,
        user='datadog{}{}'.format(auth.upper(), priv.upper()),
        auth=common.AUTH_PROTOCOLS[auth],
        auth_key=common.AUTH_KEY,
        priv=common.PRIV_PROTOCOLS[priv],
        priv_key=common.PRIV_KEY,
    )
    check = common.create_check(instance)

    check.check(instance)

    # Test metrics
    for symbol in common.TABULAR_OBJECTS[0]['symbols']:
        metric_name = "snmp." + symbol
        aggregator.assert_metric(metric_name, at_least=1)
        aggregator.assert_metric_has_tag(metric_name, common.CHECK_TAGS[0], at_least=1)

        for mtag in common.TABULAR_OBJECTS[0]['metric_tags']:
            tag = mtag['tag']
            aggregator.assert_metric_has_tag_prefix(metric_name, tag, at_least=1)

    # Test service check
    aggregator.assert_service_check("snmp.can_check", status=SnmpCheck.OK, tags=common.CHECK_TAGS, at_least=1)

    aggregator.all_metrics_asserted()


def test_table_v3_MD5_AES(aggregator):
    """
    Support SNMP V3 priv modes: MD5 + AES
    """
    # build multiple confgs
    auth = 'MD5'
    priv = 'AES'
    name = 'instance_{}_{}'.format(auth, priv)

    instance = common.generate_v3_instance_config(
        common.TABULAR_OBJECTS,
        name=name,
        user='datadog{}{}'.format(auth.upper(), priv.upper()),
        auth=common.AUTH_PROTOCOLS[auth],
        auth_key=common.AUTH_KEY,
        priv=common.PRIV_PROTOCOLS[priv],
        priv_key=common.PRIV_KEY,
    )
    check = common.create_check(instance)

    check.check(instance)

    # Test metrics
    for symbol in common.TABULAR_OBJECTS[0]['symbols']:
        metric_name = "snmp." + symbol
        aggregator.assert_metric(metric_name, at_least=1)
        aggregator.assert_metric_has_tag(metric_name, common.CHECK_TAGS[0], at_least=1)

        for mtag in common.TABULAR_OBJECTS[0]['metric_tags']:
            tag = mtag['tag']
            aggregator.assert_metric_has_tag_prefix(metric_name, tag, at_least=1)

    # Test service check
    aggregator.assert_service_check("snmp.can_check", status=SnmpCheck.OK, tags=common.CHECK_TAGS, at_least=1)

    aggregator.all_metrics_asserted()


def test_table_v3_SHA_DES(aggregator):
    """
    Support SNMP V3 priv modes: SHA + DES
    """
    # build multiple confgs
    auth = 'SHA'
    priv = 'DES'
    name = 'instance_{}_{}'.format(auth, priv)
    instance = common.generate_v3_instance_config(
        common.TABULAR_OBJECTS,
        name=name,
        user='datadog{}{}'.format(auth.upper(), priv.upper()),
        auth=common.AUTH_PROTOCOLS[auth],
        auth_key=common.AUTH_KEY,
        priv=common.PRIV_PROTOCOLS[priv],
        priv_key=common.PRIV_KEY,
    )
    check = common.create_check(instance)

    check.check(instance)

    # Test metrics
    for symbol in common.TABULAR_OBJECTS[0]['symbols']:
        metric_name = "snmp." + symbol
        aggregator.assert_metric(metric_name, at_least=1)
        aggregator.assert_metric_has_tag(metric_name, common.CHECK_TAGS[0], at_least=1)

        for mtag in common.TABULAR_OBJECTS[0]['metric_tags']:
            tag = mtag['tag']
            aggregator.assert_metric_has_tag_prefix(metric_name, tag, at_least=1)

    # Test service check
    aggregator.assert_service_check("snmp.can_check", status=SnmpCheck.OK, tags=common.CHECK_TAGS, at_least=1)

    aggregator.all_metrics_asserted()


def test_table_v3_SHA_AES(aggregator):
    """
    Support SNMP V3 priv modes: SHA + AES
    """
    # build multiple confgs
    auth = 'SHA'
    priv = 'AES'
    name = 'instance_{}_{}'.format(auth, priv)
    instance = common.generate_v3_instance_config(
        common.TABULAR_OBJECTS,
        name=name,
        user='datadog{}{}'.format(auth.upper(), priv.upper()),
        auth=common.AUTH_PROTOCOLS[auth],
        auth_key=common.AUTH_KEY,
        priv=common.PRIV_PROTOCOLS[priv],
        priv_key=common.PRIV_KEY,
    )
    check = common.create_check(instance)

    check.check(instance)

    # Test metrics
    for symbol in common.TABULAR_OBJECTS[0]['symbols']:
        metric_name = "snmp." + symbol
        aggregator.assert_metric(metric_name, at_least=1)
        aggregator.assert_metric_has_tag(metric_name, common.CHECK_TAGS[0], at_least=1)

        for mtag in common.TABULAR_OBJECTS[0]['metric_tags']:
            tag = mtag['tag']
            aggregator.assert_metric_has_tag_prefix(metric_name, tag, at_least=1)

    # Test service check
    aggregator.assert_service_check("snmp.can_check", status=SnmpCheck.OK, tags=common.CHECK_TAGS, at_least=1)

    aggregator.all_metrics_asserted()


def test_bulk_table(aggregator):
    instance = common.generate_instance_config(common.BULK_TABULAR_OBJECTS)
    instance['bulk_threshold'] = 5
    check = common.create_check(instance)

    check.check(instance)

    # Test metrics
    for symbol in common.BULK_TABULAR_OBJECTS[0]['symbols']:
        metric_name = "snmp." + symbol
        aggregator.assert_metric(metric_name, at_least=1)
        aggregator.assert_metric_has_tag(metric_name, common.CHECK_TAGS[0], at_least=1)

        for mtag in common.BULK_TABULAR_OBJECTS[0]['metric_tags']:
            tag = mtag['tag']
            aggregator.assert_metric_has_tag_prefix(metric_name, tag, at_least=1)

    for symbol in common.BULK_TABULAR_OBJECTS[1]['symbols']:
        metric_name = "snmp." + symbol
        aggregator.assert_metric(metric_name, at_least=1)
        aggregator.assert_metric_has_tag(metric_name, common.CHECK_TAGS[0], at_least=1)

    # Test service check
    aggregator.assert_service_check("snmp.can_check", status=SnmpCheck.OK, tags=common.CHECK_TAGS, at_least=1)

    aggregator.all_metrics_asserted()


def test_invalid_metric(aggregator):
    """
    Invalid metrics raise a Warning and a critical service check
    """
    instance = common.generate_instance_config(common.INVALID_METRICS)
    check = common.create_check(instance)
    check.check(instance)

    # Test service check
    aggregator.assert_service_check("snmp.can_check", status=SnmpCheck.CRITICAL, tags=common.CHECK_TAGS, at_least=1)


def test_forcedtype_metric(aggregator):
    """
    Forced Types should be reported as metrics of the forced type
    """
    instance = common.generate_instance_config(common.FORCED_METRICS)
    check = common.create_check(instance)
    check.check(instance)

    for metric in common.FORCED_METRICS:
        metric_name = "snmp." + (metric.get('name') or metric.get('symbol'))
        if metric.get('forced_type') == 'counter':
            # rate will be flushed as a gauge, so count should be 0.
            aggregator.assert_metric(metric_name, tags=common.CHECK_TAGS, count=0, metric_type=aggregator.GAUGE)
        elif metric.get('forced_type') == 'gauge':
            aggregator.assert_metric(metric_name, tags=common.CHECK_TAGS, at_least=1, metric_type=aggregator.GAUGE)

    # Test service check
    aggregator.assert_service_check("snmp.can_check", status=SnmpCheck.OK, tags=common.CHECK_TAGS, at_least=1)

    aggregator.all_metrics_asserted()


def test_invalid_forcedtype_metric(aggregator):
    """
    If a forced type is invalid a warning should be issued + a service check
    should be available
    """
    instance = common.generate_instance_config(common.INVALID_FORCED_METRICS)
    check = common.create_check(instance)

    check.check(instance)

    # Test service check
    aggregator.assert_service_check("snmp.can_check", status=SnmpCheck.WARNING, tags=common.CHECK_TAGS, at_least=1)


def test_scalar_with_tags(aggregator):
    """
    Support SNMP scalar objects with tags
    """
    instance = common.generate_instance_config(common.SCALAR_OBJECTS_WITH_TAGS)
    check = common.create_check(instance)

    check.check(instance)

    # Test metrics
    for metric in common.SCALAR_OBJECTS_WITH_TAGS:
        metric_name = "snmp." + (metric.get('name') or metric.get('symbol'))
        tags = common.CHECK_TAGS + metric.get('metric_tags')
        aggregator.assert_metric(metric_name, tags=tags, count=1)

    # Test service check
    aggregator.assert_service_check("snmp.can_check", status=SnmpCheck.OK, tags=common.CHECK_TAGS, at_least=1)

    aggregator.all_metrics_asserted()


def test_network_failure(aggregator):
    """
    Network failure is reported in service check
    """
    instance = common.generate_instance_config(common.SCALAR_OBJECTS)

    # Change port so connection will fail
    instance['port'] = 162
    check = common.create_check(instance)

    check.check(instance)

    # Test service check
    aggregator.assert_service_check("snmp.can_check", status=SnmpCheck.CRITICAL, tags=common.CHECK_TAGS, at_least=1)

    aggregator.all_metrics_asserted()


def test_cast_metrics(aggregator):
    instance = common.generate_instance_config(common.CAST_METRICS)
    check = common.create_check(instance)

    check.check(instance)
    aggregator.assert_metric('snmp.cpuload1', value=0.06)
    aggregator.assert_metric('snmp.cpuload2', value=0.06)

    aggregator.all_metrics_asserted()


def test_profile(aggregator):
    instance = common.generate_instance_config([])
    instance['profile'] = 'profile1'
    init_config = {'profiles': {'profile1': {'definition': {'metrics': common.SUPPORTED_METRIC_TYPES}}}}
    check = SnmpCheck('snmp', init_config, [instance])
    check.check(instance)

    for metric in common.SUPPORTED_METRIC_TYPES:
        metric_name = "snmp." + metric['name']
        aggregator.assert_metric(metric_name, tags=common.CHECK_TAGS, count=1)
    aggregator.assert_all_metrics_covered()


def test_profile_by_file(aggregator):
    instance = common.generate_instance_config([])
    instance['profile'] = 'profile1'
    with temp_dir() as tmp:
        profile_file = os.path.join(tmp, 'profile1.yaml')
        with open(profile_file, 'w') as f:
            f.write(yaml.safe_dump({'metrics': common.SUPPORTED_METRIC_TYPES}))
        init_config = {'profiles': {'profile1': {'definition_file': profile_file}}}
        check = SnmpCheck('snmp', init_config, [instance])
        check.check(instance)

    for metric in common.SUPPORTED_METRIC_TYPES:
        metric_name = "snmp." + metric['name']
        aggregator.assert_metric(metric_name, tags=common.CHECK_TAGS, count=1)
    aggregator.assert_all_metrics_covered()


def test_profile_sys_object(aggregator):
    instance = common.generate_instance_config([])
    init_config = {
        'profiles': {
            'profile1': {
                'definition': {'metrics': common.SUPPORTED_METRIC_TYPES, 'sysobjectid': '1.3.6.1.4.1.8072.3.2.10'}
            }
        }
    }
    check = SnmpCheck('snmp', init_config, [instance])
    check.check(instance)

    for metric in common.SUPPORTED_METRIC_TYPES:
        metric_name = "snmp." + metric['name']
        aggregator.assert_metric(metric_name, tags=common.CHECK_TAGS, count=1)
    aggregator.assert_all_metrics_covered()


def test_profile_sys_object_prefix(aggregator):
    instance = common.generate_instance_config([])
    init_config = {
        'profiles': {
            'profile1': {
                'definition': {'metrics': common.SUPPORTED_METRIC_TYPES, 'sysobjectid': '1.3.6.1.4.1.8072.3.2.10'}
            },
            'profile2': {'definition': {'metrics': common.CAST_METRICS, 'sysobjectid': '1.3.6.1.4.*'}},
        }
    }
    check = SnmpCheck('snmp', init_config, [instance])
    check.check(instance)

    for metric in common.SUPPORTED_METRIC_TYPES:
        metric_name = "snmp." + metric['name']
        aggregator.assert_metric(metric_name, tags=common.CHECK_TAGS, count=1)
    aggregator.assert_all_metrics_covered()


def test_profile_sys_object_unknown(aggregator, caplog):
    """If the fetched sysObjectID is not referenced by any profiles, check fails."""
    caplog.set_level(logging.WARNING)

    unknown_sysobjectid = '1.2.3.4.5'
    init_config = {
        'profiles': {
            'profile1': {'definition': {'metrics': common.SUPPORTED_METRIC_TYPES, 'sysobjectid': unknown_sysobjectid}}
        }
    }

    # Via config...

    instance = common.generate_instance_config([])
    check = SnmpCheck('snmp', init_config, [instance])
    check.check(instance)

    aggregator.assert_service_check("snmp.can_check", status=SnmpCheck.CRITICAL, tags=common.CHECK_TAGS, at_least=1)
    aggregator.all_metrics_asserted()

    # Via network discovery...

    host = socket.gethostbyname(common.HOST)
    network = ipaddress.ip_network(u'{}/29'.format(host), strict=False).with_prefixlen
    instance = {
        'name': 'snmp_conf',
        'network_address': network,
        'port': common.PORT,
        'community_string': 'public',
    }

    check = SnmpCheck('snmp', init_config, [instance])
    check._start_discovery()
    time.sleep(2)  # Give discovery a chance to fail finding a matching profile.
    check.check(instance)

    for record in caplog.records:
        if "Host {} didn't match a profile".format(host) in record.message:
            break
    else:
        pytest.fail()


def test_profile_sys_object_no_metrics():
    """If an instance is created without metrics and there is no profile defined, an error is raised."""
    instance = common.generate_instance_config([])
    with pytest.raises(ConfigurationError):
        SnmpCheck('snmp', {}, [instance])


def test_discovery(aggregator):
    host = socket.gethostbyname(common.HOST)
    network = ipaddress.ip_network(u'{}/29'.format(host), strict=False).with_prefixlen
    check_tags = ['snmp_device:{}'.format(host)]
    instance = {
        'name': 'snmp_conf',
        # Make sure the check handles bytes
        'network_address': network.encode('utf-8'),
        'port': common.PORT,
        'community_string': 'public',
    }
    init_config = {
        'profiles': {
            'profile1': {'definition': {'metrics': common.SUPPORTED_METRIC_TYPES, 'sysobjectid': '1.3.6.1.4.1.8072.*'}}
        }
    }
    check = SnmpCheck('snmp', init_config, [instance])
    try:
        for _ in range(30):
            check.check(instance)
            if len(aggregator.metric_names) > 1:
                break
            time.sleep(1)
            aggregator.reset()
    finally:
        check._running = False

    for metric in common.SUPPORTED_METRIC_TYPES:
        metric_name = "snmp." + metric['name']
        aggregator.assert_metric(metric_name, tags=check_tags, count=1)

    aggregator.assert_metric('snmp.discovered_devices_count', tags=['network:{}'.format(network)])
    aggregator.assert_all_metrics_covered()


def test_different_mibs(aggregator):
    metrics = [
        {
            'MIB': 'ENTITY-SENSOR-MIB',
            'table': 'entitySensorObjects',
            'symbols': ['entPhySensorValue'],
            'metric_tags': [
                {'tag': 'desc', 'column': 'entLogicalDescr', 'table': 'entLogicalTable', 'MIB': 'ENTITY-MIB'}
            ],
        }
    ]
    instance = common.generate_instance_config(metrics)
    instance['community_string'] = 'entity'
    check = common.create_check(instance)

    check.check(instance)
    aggregator.assert_metric_has_tag_prefix('snmp.entPhySensorValue', 'desc')


def test_different_tables(aggregator):
    metrics = [
        {
            'MIB': 'IF-MIB',
            'table': 'ifTable',
            'symbols': ['ifInOctets', 'ifOutOctets'],
            'metric_tags': [
                {'tag': 'interface', 'column': 'ifDescr'},
                {'tag': 'speed', 'column': 'ifHighSpeed', 'table': 'ifXTable'},
            ],
        }
    ]
    instance = common.generate_instance_config(metrics)
    instance['community_string'] = 'if'
    # Enforce bulk to trigger table usage
    instance['bulk_threshold'] = 1
    instance['enforce_mib_constraints'] = False
    check = common.create_check(instance)

    check.check(instance)
    aggregator.assert_metric_has_tag_prefix('snmp.ifInOctets', 'speed')


def test_f5(aggregator):
    instance = common.generate_instance_config([])
    # We need the full path as we're not in installed mode
    path = os.path.join(os.path.dirname(snmp.__file__), 'data', 'profiles', 'f5-big-ip.yaml')
    instance['community_string'] = 'f5'
    instance['enforce_mib_constraints'] = False

    init_config = {'profiles': {'f5-big-ip': {'definition_file': path}}}
    check = SnmpCheck('snmp', init_config, [instance])

    check.check(instance)

    gauges = [
        'sysStatMemoryTotal',
        'sysStatMemoryUsed',
        'sysGlobalTmmStatMemoryTotal',
        'sysGlobalTmmStatMemoryUsed',
        'sysGlobalHostOtherMemoryTotal',
        'sysGlobalHostOtherMemoryUsed',
        'sysGlobalHostSwapTotal',
        'sysGlobalHostSwapUsed',
        'sysTcpStatOpen',
        'sysTcpStatCloseWait',
        'sysTcpStatFinWait',
        'sysTcpStatTimeWait',
        'sysUdpStatOpen',
        'sysClientsslStatCurConns',
    ]
    counts = [
        'sysTcpStatAccepts',
        'sysTcpStatAcceptfails',
        'sysTcpStatConnects',
        'sysTcpStatConnfails',
        'sysUdpStatAccepts',
        'sysUdpStatAcceptfails',
        'sysUdpStatConnects',
        'sysUdpStatConnfails',
        'sysClientsslStatEncryptedBytesIn',
        'sysClientsslStatEncryptedBytesOut',
        'sysClientsslStatDecryptedBytesIn',
        'sysClientsslStatDecryptedBytesOut',
        'sysClientsslStatHandshakeFailures',
    ]
    cpu_rates = [
        'sysMultiHostCpuUser',
        'sysMultiHostCpuNice',
        'sysMultiHostCpuSystem',
        'sysMultiHostCpuIdle',
        'sysMultiHostCpuIrq',
        'sysMultiHostCpuSoftirq',
        'sysMultiHostCpuIowait',
    ]
    if_gauges = ['ifAdminStatus', 'ifOperStatus']
    if_counts = ['ifHCInOctets', 'ifInErrors', 'ifHCOutOctets', 'ifOutErrors']
    interfaces = ['1.0', 'mgmt', '/Common/internal', '/Common/http-tunnel', '/Common/socks-tunnel']
    for metric in gauges:
        aggregator.assert_metric(
            'snmp.{}'.format(metric), metric_type=aggregator.GAUGE, tags=common.CHECK_TAGS, count=1
        )
    for metric in counts:
        aggregator.assert_metric(
            'snmp.{}'.format(metric), metric_type=aggregator.MONOTONIC_COUNT, tags=common.CHECK_TAGS, count=1
        )
    for metric in cpu_rates:
        aggregator.assert_metric(
            'snmp.{}'.format(metric), metric_type=aggregator.RATE, tags=['cpu:0'] + common.CHECK_TAGS, count=1
        )
        aggregator.assert_metric(
            'snmp.{}'.format(metric), metric_type=aggregator.RATE, tags=['cpu:1'] + common.CHECK_TAGS, count=1
        )
    for metric in if_counts:
        for interface in interfaces:
            aggregator.assert_metric(
                'snmp.{}'.format(metric),
                metric_type=aggregator.MONOTONIC_COUNT,
                tags=['interface:{}'.format(interface)] + common.CHECK_TAGS,
                count=1,
            )
    for metric in if_gauges:
        for interface in interfaces:
            aggregator.assert_metric(
                'snmp.{}'.format(metric),
                metric_type=aggregator.GAUGE,
                tags=['interface:{}'.format(interface)] + common.CHECK_TAGS,
                count=1,
            )
    aggregator.assert_all_metrics_covered()


def test_router(aggregator):
    instance = common.generate_instance_config([])
    # We need the full path as we're not in installed mode
    path = os.path.join(os.path.dirname(snmp.__file__), 'data', 'profiles', 'generic-router.yaml')
    instance['community_string'] = 'network'
    instance['profile'] = 'router'
    instance['enforce_mib_constraints'] = False

    init_config = {'profiles': {'router': {'definition_file': path}}}
    check = SnmpCheck('snmp', init_config, [instance])

    check.check(instance)

    tcp_counts = [
        'tcpActiveOpens',
        'tcpPassiveOpens',
        'tcpAttemptFails',
        'tcpEstabResets',
        'tcpHCInSegs',
        'tcpHCOutSegs',
        'tcpRetransSegs',
        'tcpInErrs',
        'tcpOutRsts',
    ]
    tcp_gauges = ['tcpCurrEstab']
    udp_counts = ['udpHCInDatagrams', 'udpNoPorts', 'udpInErrors', 'udpHCOutDatagrams']
    if_counts = [
        'ifInErrors',
        'ifInDiscards',
        'ifOutErrors',
        'ifOutDiscards',
        'ifHCInOctets',
        'ifHCInUcastPkts',
        'ifHCInMulticastPkts',
        'ifHCInBroadcastPkts',
        'ifHCOutOctets',
        'ifHCOutUcastPkts',
        'ifHCOutMulticastPkts',
        'ifHCOutBroadcastPkts',
    ]
    if_gauges = ['ifAdminStatus', 'ifOperStatus']
    ip_counts = [
        'ipSystemStatsHCInReceives',
        'ipSystemStatsHCInOctets',
        'ipSystemStatsInHdrErrors',
        'ipSystemStatsInNoRoutes',
        'ipSystemStatsInAddrErrors',
        'ipSystemStatsInUnknownProtos',
        'ipSystemStatsInTruncatedPkts',
        'ipSystemStatsHCInForwDatagrams',
        'ipSystemStatsReasmReqds',
        'ipSystemStatsReasmOKs',
        'ipSystemStatsReasmFails',
        'ipSystemStatsInDiscards',
        'ipSystemStatsHCInDelivers',
        'ipSystemStatsHCOutRequests',
        'ipSystemStatsOutNoRoutes',
        'ipSystemStatsHCOutForwDatagrams',
        'ipSystemStatsOutDiscards',
        'ipSystemStatsOutFragReqds',
        'ipSystemStatsOutFragOKs',
        'ipSystemStatsOutFragFails',
        'ipSystemStatsOutFragCreates',
        'ipSystemStatsHCOutTransmits',
        'ipSystemStatsHCOutOctets',
        'ipSystemStatsHCInMcastPkts',
        'ipSystemStatsHCInMcastOctets',
        'ipSystemStatsHCOutMcastPkts',
        'ipSystemStatsHCOutMcastOctets',
        'ipSystemStatsHCInBcastPkts',
        'ipSystemStatsHCOutBcastPkts',
    ]
    ip_if_counts = [
        'ipIfStatsHCInOctets',
        'ipIfStatsInHdrErrors',
        'ipIfStatsInNoRoutes',
        'ipIfStatsInAddrErrors',
        'ipIfStatsInUnknownProtos',
        'ipIfStatsInTruncatedPkts',
        'ipIfStatsHCInForwDatagrams',
        'ipIfStatsReasmReqds',
        'ipIfStatsReasmOKs',
        'ipIfStatsReasmFails',
        'ipIfStatsInDiscards',
        'ipIfStatsHCInDelivers',
        'ipIfStatsHCOutRequests',
        'ipIfStatsHCOutForwDatagrams',
        'ipIfStatsOutDiscards',
        'ipIfStatsOutFragReqds',
        'ipIfStatsOutFragOKs',
        'ipIfStatsOutFragFails',
        'ipIfStatsOutFragCreates',
        'ipIfStatsHCOutTransmits',
        'ipIfStatsHCOutOctets',
        'ipIfStatsHCInMcastPkts',
        'ipIfStatsHCInMcastOctets',
        'ipIfStatsHCOutMcastPkts',
        'ipIfStatsHCOutMcastOctets',
        'ipIfStatsHCInBcastPkts',
        'ipIfStatsHCOutBcastPkts',
    ]
    for interface in ['eth0', 'eth1']:
        tags = ['interface:{}'.format(interface)] + common.CHECK_TAGS
        for metric in if_counts:
            aggregator.assert_metric(
                'snmp.{}'.format(metric), metric_type=aggregator.MONOTONIC_COUNT, tags=tags, count=1
            )
        for metric in if_gauges:
            aggregator.assert_metric('snmp.{}'.format(metric), metric_type=aggregator.GAUGE, tags=tags, count=1)
    for metric in tcp_counts:
        aggregator.assert_metric(
            'snmp.{}'.format(metric), metric_type=aggregator.MONOTONIC_COUNT, tags=common.CHECK_TAGS, count=1
        )
    for metric in tcp_gauges:
        aggregator.assert_metric(
            'snmp.{}'.format(metric), metric_type=aggregator.GAUGE, tags=common.CHECK_TAGS, count=1
        )
    for metric in udp_counts:
        aggregator.assert_metric(
            'snmp.{}'.format(metric), metric_type=aggregator.MONOTONIC_COUNT, tags=common.CHECK_TAGS, count=1
        )
    for version in ['ipv4', 'ipv6']:
        tags = ['ipversion:{}'.format(version)] + common.CHECK_TAGS
        for metric in ip_counts:
            aggregator.assert_metric(
                'snmp.{}'.format(metric), metric_type=aggregator.MONOTONIC_COUNT, tags=tags, count=1
            )
        for metric in ip_if_counts:
            for interface in ['17', '21']:
                tags = ['ipversion:{}'.format(version), 'interface:{}'.format(interface)] + common.CHECK_TAGS
                aggregator.assert_metric(
                    'snmp.{}'.format(metric), metric_type=aggregator.MONOTONIC_COUNT, tags=tags, count=1
                )

    aggregator.assert_all_metrics_covered()


def test_f5_router(aggregator):
    instance = common.generate_instance_config([])
    # We need the full path as we're not in installed mode
    path = os.path.join(os.path.dirname(snmp.__file__), 'data', 'profiles', 'generic-router.yaml')

    # Use the generic profile against the f5 device
    instance['community_string'] = 'f5'
    instance['profile'] = 'router'
    instance['enforce_mib_constraints'] = False

    init_config = {'profiles': {'router': {'definition_file': path}}}
    check = SnmpCheck('snmp', init_config, [instance])

    check.check(instance)

    if_counts = [
        'ifInErrors',
        'ifInDiscards',
        'ifOutErrors',
        'ifOutDiscards',
        'ifHCInOctets',
        'ifHCInUcastPkts',
        'ifHCInMulticastPkts',
        'ifHCInBroadcastPkts',
        'ifHCOutOctets',
        'ifHCOutUcastPkts',
        'ifHCOutMulticastPkts',
        'ifHCOutBroadcastPkts',
    ]
    if_gauges = ['ifAdminStatus', 'ifOperStatus']
    # We only get a subset of metrics
    ip_counts = [
        'ipSystemStatsHCInReceives',
        'ipSystemStatsInHdrErrors',
        'ipSystemStatsOutFragReqds',
        'ipSystemStatsOutFragFails',
        'ipSystemStatsHCOutTransmits',
        'ipSystemStatsReasmReqds',
        'ipSystemStatsHCInMcastPkts',
        'ipSystemStatsReasmFails',
        'ipSystemStatsHCOutMcastPkts',
    ]
    interfaces = ['1.0', 'mgmt', '/Common/internal', '/Common/http-tunnel', '/Common/socks-tunnel']
    for interface in interfaces:
        tags = ['interface:{}'.format(interface)] + common.CHECK_TAGS
        for metric in if_counts:
            aggregator.assert_metric(
                'snmp.{}'.format(metric), metric_type=aggregator.MONOTONIC_COUNT, tags=tags, count=1
            )
        for metric in if_gauges:
            aggregator.assert_metric('snmp.{}'.format(metric), metric_type=aggregator.GAUGE, tags=tags, count=1)
    for version in ['ipv4', 'ipv6']:
        tags = ['ipversion:{}'.format(version)] + common.CHECK_TAGS
        for metric in ip_counts:
            aggregator.assert_metric(
                'snmp.{}'.format(metric), metric_type=aggregator.MONOTONIC_COUNT, tags=tags, count=1
            )

    aggregator.assert_all_metrics_covered()


def test_3850(aggregator):
    instance = common.generate_instance_config([])
    # We need the full path as we're not in installed mode
    path = os.path.join(os.path.dirname(snmp.__file__), 'data', 'profiles', 'cisco-3850.yaml')
    instance['community_string'] = '3850'
    instance['profile'] = 'cisco-3850'
    instance['enforce_mib_constraints'] = False

    init_config = {'profiles': {'cisco-3850': {'definition_file': path}}}
    check = SnmpCheck('snmp', init_config, [instance])

    check.check(instance)

    tcp_counts = [
        'tcpActiveOpens',
        'tcpPassiveOpens',
        'tcpAttemptFails',
        'tcpEstabResets',
        'tcpHCInSegs',
        'tcpHCOutSegs',
        'tcpRetransSegs',
        'tcpInErrs',
        'tcpOutRsts',
    ]
    tcp_gauges = ['tcpCurrEstab']
    udp_counts = ['udpHCInDatagrams', 'udpNoPorts', 'udpInErrors', 'udpHCOutDatagrams']
    if_counts = ['ifInErrors', 'ifInDiscards', 'ifOutErrors', 'ifOutDiscards']
    ifx_counts = [
        'ifHCInOctets',
        'ifHCInUcastPkts',
        'ifHCInMulticastPkts',
        'ifHCInBroadcastPkts',
        'ifHCOutOctets',
        'ifHCOutUcastPkts',
        'ifHCOutMulticastPkts',
        'ifHCOutBroadcastPkts',
    ]
    if_gauges = ['ifAdminStatus', 'ifOperStatus']
    # We're not covering all interfaces
    interfaces = ["GigabitEthernet1/0/{}".format(i) for i in range(1, 48)]
    for interface in interfaces:
        tags = ['interface:{}'.format(interface)] + common.CHECK_TAGS
        for metric in if_counts:
            aggregator.assert_metric(
                'snmp.{}'.format(metric), metric_type=aggregator.MONOTONIC_COUNT, tags=tags, count=1
            )
        for metric in if_gauges:
            aggregator.assert_metric('snmp.{}'.format(metric), metric_type=aggregator.GAUGE, tags=tags, count=1)
    interfaces = ["Gi1/0/{}".format(i) for i in range(1, 48)]
    for interface in interfaces:
        tags = ['interface:{}'.format(interface)] + common.CHECK_TAGS
        for metric in ifx_counts:
            aggregator.assert_metric(
                'snmp.{}'.format(metric), metric_type=aggregator.MONOTONIC_COUNT, tags=tags, count=1
            )
    for metric in tcp_counts:
        aggregator.assert_metric(
            'snmp.{}'.format(metric), metric_type=aggregator.MONOTONIC_COUNT, tags=common.CHECK_TAGS, count=1
        )
    for metric in tcp_gauges:
        aggregator.assert_metric(
            'snmp.{}'.format(metric), metric_type=aggregator.GAUGE, tags=common.CHECK_TAGS, count=1
        )
    for metric in udp_counts:
        aggregator.assert_metric(
            'snmp.{}'.format(metric), metric_type=aggregator.MONOTONIC_COUNT, tags=common.CHECK_TAGS, count=1
        )
    sensors = [1006, 1007, 1008, 2006, 2007, 2008]
    for sensor in sensors:
        tags = ['sensor_id:{}'.format(sensor), 'sensor_type:8'] + common.CHECK_TAGS
        aggregator.assert_metric('snmp.entSensorValue', metric_type=aggregator.GAUGE, tags=tags, count=1)
    fru_metrics = ["cefcFRUPowerAdminStatus", "cefcFRUPowerOperStatus", "cefcFRUCurrent"]
    frus = [1001, 1010, 2001, 2010]
    for fru in frus:
        tags = ['fru:{}'.format(fru)] + common.CHECK_TAGS
        for metric in fru_metrics:
            aggregator.assert_metric('snmp.{}'.format(metric), metric_type=aggregator.GAUGE, tags=tags, count=1)

    cpus = [1000, 2000]
    cpu_metrics = ["cpmCPUTotalMonIntervalValue", "cpmCPUMemoryUsed", "cpmCPUMemoryFree"]
    for cpu in cpus:
        tags = ['cpu:{}'.format(cpu)] + common.CHECK_TAGS
        for metric in cpu_metrics:
            aggregator.assert_metric('snmp.{}'.format(metric), metric_type=aggregator.GAUGE, tags=tags, count=1)
    cie_metrics = ["cieIfLastInTime", "cieIfLastOutTime", "cieIfInputQueueDrops", "cieIfOutputQueueDrops"]
    for interface in interfaces:
        tags = ['interface:{}'.format(interface)] + common.CHECK_TAGS
        for metric in cie_metrics:
            aggregator.assert_metric('snmp.{}'.format(metric), metric_type=aggregator.GAUGE, tags=tags, count=1)
        aggregator.assert_metric('snmp.cieIfResetCount', metric_type=aggregator.MONOTONIC_COUNT, tags=tags, count=1)

    aggregator.assert_all_metrics_covered()


def test_meraki_cloud_controller(aggregator):
    instance = common.generate_instance_config([])
    path = os.path.join(os.path.dirname(snmp.__file__), 'data', 'profiles', 'meraki-cloud-controller.yaml')
    instance['community_string'] = 'meraki-cloud-controller'
    instance['profile'] = 'meraki'
    instance['enforce_mib_constraints'] = False
    init_config = {'profiles': {'meraki': {'definition_file': path}}}

    check = SnmpCheck('snmp', init_config, [instance])
    check.check(instance)

    dev_metrics = ['devStatus', 'devClientCount']
    dev_tags = ['device:Gymnasium', 'product:MR16-HW', 'network:L_NETWORK'] + common.CHECK_TAGS
    for metric in dev_metrics:
        aggregator.assert_metric('snmp.{}'.format(metric), metric_type=aggregator.GAUGE, tags=dev_tags, count=1)

    if_tags = ['interface:wifi0', 'index:4'] + common.CHECK_TAGS
    if_metrics = ['devInterfaceSentPkts', 'devInterfaceRecvPkts', 'devInterfaceSentBytes', 'devInterfaceSentBytes']
    for metric in if_metrics:
        aggregator.assert_metric('snmp.{}'.format(metric), metric_type=aggregator.GAUGE, tags=if_tags, count=1)


def test_idrac(aggregator):
    instance = common.generate_instance_config([])
    # We need the full path as we're not in installed mode
    path = os.path.join(os.path.dirname(snmp.__file__), 'data', 'profiles', 'idrac.yaml')
    instance['community_string'] = 'idrac'
    instance['profile'] = 'idrac'
    instance['enforce_mib_constraints'] = False

    init_config = {'profiles': {'idrac': {'definition_file': path}}}
    check = SnmpCheck('snmp', init_config, [instance])

    check.check(instance)

    if_counts = [
        'adapterRxPackets',
        'adapterTxPackets',
        'adapterRxBytes',
        'adapterTxBytes',
        'adapterRxErrors',
        'adapterTxErrors',
        'adapterRxDropped',
        'adapterTxDropped',
        'adapterRxMulticast',
        'adapterCollisions',
    ]
    status_gauges = [
        'systemStateChassisStatus',
        'systemStatePowerUnitStatusRedundancy',
        'systemStatePowerSupplyStatusCombined',
        'systemStateAmperageStatusCombined',
        'systemStateCoolingUnitStatusRedundancy',
        'systemStateCoolingDeviceStatusCombined',
        'systemStateTemperatureStatusCombined',
        'systemStateMemoryDeviceStatusCombined',
        'systemStateChassisIntrusionStatusCombined',
        'systemStatePowerUnitStatusCombined',
        'systemStateCoolingUnitStatusCombined',
        'systemStateProcessorDeviceStatusCombined',
        'systemStateTemperatureStatisticsStatusCombined',
    ]
    disk_gauges = [
        'physicalDiskState',
        'physicalDiskCapacityInMB',
        'physicalDiskUsedSpaceInMB',
        'physicalDiskFreeSpaceInMB',
    ]
    interfaces = ['eth0', 'en1']
    for interface in interfaces:
        tags = ['adapter:{}'.format(interface)] + common.CHECK_TAGS
        for count in if_counts:
            aggregator.assert_metric(
                'snmp.{}'.format(count), metric_type=aggregator.MONOTONIC_COUNT, tags=tags, count=1
            )
    indexes = ['26', '29']
    for index in indexes:
        tags = ['chassis_index:{}'.format(index)] + common.CHECK_TAGS
        for gauge in status_gauges:
            aggregator.assert_metric('snmp.{}'.format(gauge), metric_type=aggregator.GAUGE, tags=tags, count=1)
    powers = ['supply1', 'supply2']
    for power in powers:
        tags = ['supply_name:{}'.format(power)] + common.CHECK_TAGS
        aggregator.assert_metric('snmp.enclosurePowerSupplyState', metric_type=aggregator.GAUGE, tags=tags, count=1)
    disks = ['disk1', 'disk2']
    for disk in disks:
        tags = ['disk_name:{}'.format(disk)] + common.CHECK_TAGS
        for gauge in disk_gauges:
            aggregator.assert_metric('snmp.{}'.format(gauge), metric_type=aggregator.GAUGE, tags=tags, count=1)

    aggregator.assert_all_metrics_covered()


def test_cisco_nexus(aggregator):
    instance = common.generate_instance_config([])
    instance['community_string'] = 'cisco_nexus'
    instance['profile'] = 'cisco-nexus'
    instance['enforce_mib_constraints'] = False

    # We need the full path as we're not in installed mode
    definition_file_path = os.path.join(os.path.dirname(snmp.__file__), 'data', 'profiles', 'cisco-nexus.yaml')
    init_config = {'profiles': {'cisco-nexus': {'definition_file': definition_file_path}}}
    check = SnmpCheck('snmp', init_config, [instance])

    check.check(instance)

    tcp_counts = [
        'tcpActiveOpens',
        'tcpPassiveOpens',
        'tcpAttemptFails',
        'tcpEstabResets',
        'tcpHCInSegs',
        'tcpHCOutSegs',
        'tcpRetransSegs',
        'tcpInErrs',
        'tcpOutRsts',
    ]
    tcp_gauges = ['tcpCurrEstab']
    udp_counts = ['udpHCInDatagrams', 'udpNoPorts', 'udpInErrors', 'udpHCOutDatagrams']
    if_counts = ['ifInErrors', 'ifInDiscards', 'ifOutErrors', 'ifOutDiscards']
    ifx_counts = [
        'ifHCInOctets',
        'ifHCInUcastPkts',
        'ifHCInMulticastPkts',
        'ifHCInBroadcastPkts',
        'ifHCOutOctets',
        'ifHCOutUcastPkts',
        'ifHCOutMulticastPkts',
        'ifHCOutBroadcastPkts',
    ]
    if_gauges = ['ifAdminStatus', 'ifOperStatus']

    interfaces = ["GigabitEthernet1/0/{}".format(i) for i in range(1, 9)]

    for interface in interfaces:
        tags = ['interface:{}'.format(interface)] + common.CHECK_TAGS
        aggregator.assert_metric('snmp.cieIfResetCount', metric_type=aggregator.MONOTONIC_COUNT, tags=tags, count=1)

    for interface in interfaces:
        tags = ['interface:{}'.format(interface)] + common.CHECK_TAGS
        for metric in if_counts:
            aggregator.assert_metric(
                'snmp.{}'.format(metric), metric_type=aggregator.MONOTONIC_COUNT, tags=tags, count=1
            )
        for metric in if_gauges:
            aggregator.assert_metric('snmp.{}'.format(metric), metric_type=aggregator.GAUGE, tags=tags, count=1)

    for interface in interfaces:
        tags = ['interface:{}'.format(interface)] + common.CHECK_TAGS
        for metric in ifx_counts:
            aggregator.assert_metric(
                'snmp.{}'.format(metric), metric_type=aggregator.MONOTONIC_COUNT, tags=tags, count=1
            )

    for metric in tcp_counts:
        aggregator.assert_metric(
            'snmp.{}'.format(metric), metric_type=aggregator.MONOTONIC_COUNT, tags=common.CHECK_TAGS, count=1
        )

    for metric in tcp_gauges:
        aggregator.assert_metric(
            'snmp.{}'.format(metric), metric_type=aggregator.GAUGE, tags=common.CHECK_TAGS, count=1
        )

    for metric in udp_counts:
        aggregator.assert_metric(
            'snmp.{}'.format(metric), metric_type=aggregator.MONOTONIC_COUNT, tags=common.CHECK_TAGS, count=1
        )

    sensors = [1, 9, 11, 12, 12, 14, 17, 26, 29, 31]
    for sensor in sensors:
        tags = ['sensor_id:{}'.format(sensor), 'sensor_type:8'] + common.CHECK_TAGS
        aggregator.assert_metric('snmp.entSensorValue', metric_type=aggregator.GAUGE, tags=tags, count=1)

    fru_metrics = ["cefcFRUPowerAdminStatus", "cefcFRUPowerOperStatus", "cefcFRUCurrent"]
    frus = [6, 7, 15, 16, 19, 27, 30, 31]
    for fru in frus:
        tags = ['fru:{}'.format(fru)] + common.CHECK_TAGS
        for metric in fru_metrics:
            aggregator.assert_metric('snmp.{}'.format(metric), metric_type=aggregator.GAUGE, tags=tags, count=1)

    cpus = [3173, 6692, 11571, 19529, 30674, 38253, 52063, 54474, 55946, 63960]
    cpu_metrics = ["cpmCPUTotalMonIntervalValue", "cpmCPUMemoryUsed", "cpmCPUMemoryFree"]
    for cpu in cpus:
        tags = ['cpu:{}'.format(cpu)] + common.CHECK_TAGS
        for metric in cpu_metrics:
            aggregator.assert_metric('snmp.{}'.format(metric), metric_type=aggregator.GAUGE, tags=tags, count=1)

    aggregator.assert_all_metrics_covered()


<<<<<<< HEAD
def test_proliant(aggregator):
    instance = common.generate_instance_config([])
    instance['community_string'] = 'hpe-proliant'
    instance['profile'] = 'hpe-proliant'
    instance['enforce_mib_constraints'] = False

    # We need the full path as we're not in installed mode
    definition_file_path = os.path.join(os.path.dirname(snmp.__file__), 'data', 'profiles', 'hpe-proliant.yaml')
    init_config = {'profiles': {'hpe-proliant': {'definition_file': definition_file_path}}}
=======
def test_dell_poweredge(aggregator):
    instance = common.generate_instance_config([])
    instance['community_string'] = 'dell-poweredge'
    instance['profile'] = 'dell-poweredge'
    instance['enforce_mib_constraints'] = False

    path = os.path.join(os.path.dirname(snmp.__file__), 'data', 'profiles', 'dell-poweredge.yaml')

    init_config = {'profiles': {'dell-poweredge': {'definition_file': path}}}
>>>>>>> a39439d8
    check = SnmpCheck('snmp', init_config, [instance])

    check.check(instance)

<<<<<<< HEAD
    cpu_gauges = [
        "cpqSeCpuSlot",
        "cpqSeCpuSpeed",
        "cpqSeCpuStatus",
        "cpqSeCpuExtSpeed",
        "cpqSeCpuCore",
        "cpqSeCPUCoreMaxThreads",
        "cpqSeCpuPrimary",
    ]
    cpu_indexes = [0, 4, 6, 8, 13, 15, 26, 27]
    for idx in cpu_indexes:
        tags = ['cpu_index:{}'.format(idx)] + common.CHECK_TAGS
        for metric in cpu_gauges:
            aggregator.assert_metric('snmp.{}'.format(metric), metric_type=aggregator.GAUGE, tags=tags, count=1)

    cpu_util_gauges = ["cpqHoCpuUtilMin", "cpqHoCpuUtilFiveMin", "cpqHoCpuUtilThirtyMin", "cpqHoCpuUtilHour"]
    cpu_unit_idx = [4, 7, 13, 20, 22, 23, 29]
    for idx in cpu_unit_idx:
        tags = ['cpu_unit_index:{}'.format(idx)] + common.CHECK_TAGS
        for metric in cpu_util_gauges:
            aggregator.assert_metric('snmp.{}'.format(metric), metric_type=aggregator.GAUGE, tags=tags, count=1)

    file_sys_gauges = [
        "cpqHoFileSysSpaceTotal",
        "cpqHoFileSysSpaceUsed",
        "cpqHoFileSysPercentSpaceUsed",
        "cpqHoFileSysAllocUnitsTotal",
        "cpqHoFileSysAllocUnitsUsed",
        "cpqHoFileSysStatus",
    ]
    file_sys_idx = [5, 8, 11, 15, 19, 21, 28, 30]
    for idx in file_sys_idx:
        tags = ['file_sys_index:{}'.format(idx)] + common.CHECK_TAGS
        for metric in file_sys_gauges:
            aggregator.assert_metric('snmp.{}'.format(metric), metric_type=aggregator.GAUGE, tags=tags, count=1)

    memory_gauges = [
        "cpqSiMemModuleSize",
        "cpqSiMemModuleType",
        "cpqSiMemModuleSpeed",
        "cpqSiMemModuleTechnology",
        "cpqSiMemModuleECCStatus",
        "cpqSiMemModuleFrequency",
        "cpqSiMemModuleCellStatus",
    ]
    memory_idx = [(6, 16), (7, 17), (7, 30), (8, 20), (10, 4), (15, 27), (20, 14), (21, 14), (23, 0), (28, 20)]
    for board_idx, mem_module_index in memory_idx:
        tags = [
            'mem_board_index:{}'.format(board_idx),
            "mem_module_index:{}".format(mem_module_index),
        ] + common.CHECK_TAGS
        for metric in memory_gauges:
            aggregator.assert_metric('snmp.{}'.format(metric), metric_type=aggregator.GAUGE, tags=tags, count=1)

    drive_counts = [
        "cpqDaPhyDrvUsedReallocs",
        "cpqDaPhyDrvRefHours",
        "cpqDaPhyDrvHardReadErrs",
        "cpqDaPhyDrvRecvReadErrs",
        "cpqDaPhyDrvHardWriteErrs",
        "cpqDaPhyDrvRecvWriteErrs",
        "cpqDaPhyDrvHSeekErrs",
        "cpqDaPhyDrvSeekErrs",
    ]
    drive_gauges = [
        "cpqDaPhyDrvStatus",
        "cpqDaPhyDrvFactReallocs",
        "cpqDaPhyDrvSpinupTime",
        "cpqDaPhyDrvSize",
        "cpqDaPhyDrvSmartStatus",
        "cpqDaPhyDrvCurrentTemperature",
    ]
    drive_idx = [(0, 2), (0, 28), (8, 31), (9, 24), (9, 28), (10, 17), (11, 4), (12, 20), (18, 22), (23, 2)]
    for drive_cntrl_idx, drive_index in drive_idx:
        tags = ['drive_cntrl_idx:{}'.format(drive_cntrl_idx), "drive_index:{}".format(drive_index)] + common.CHECK_TAGS
        for metric in drive_counts:
            aggregator.assert_metric(
                'snmp.{}'.format(metric), metric_type=aggregator.MONOTONIC_COUNT, tags=tags, count=1
            )
        for metric in drive_gauges:
            aggregator.assert_metric('snmp.{}'.format(metric), metric_type=aggregator.GAUGE, tags=tags, count=1)

    tcp_counts = [
        'tcpActiveOpens',
        'tcpPassiveOpens',
        'tcpAttemptFails',
        'tcpEstabResets',
        'tcpHCInSegs',
        'tcpHCOutSegs',
        'tcpRetransSegs',
        'tcpInErrs',
        'tcpOutRsts',
    ]
    tcp_gauges = ['tcpCurrEstab']
    udp_counts = ['udpHCInDatagrams', 'udpNoPorts', 'udpInErrors', 'udpHCOutDatagrams']
    if_counts = [
        'ifInErrors',
        'ifInDiscards',
        'ifOutErrors',
        'ifOutDiscards',
        'ifHCInOctets',
        'ifHCInUcastPkts',
        'ifHCInMulticastPkts',
        'ifHCInBroadcastPkts',
        'ifHCOutOctets',
        'ifHCOutUcastPkts',
        'ifHCOutMulticastPkts',
        'ifHCOutBroadcastPkts',
    ]
    if_gauges = ['ifAdminStatus', 'ifOperStatus']

    for interface in ['eth0', 'eth1']:
        tags = ['interface:{}'.format(interface)] + common.CHECK_TAGS
        for metric in if_counts:
            aggregator.assert_metric(
                'snmp.{}'.format(metric), metric_type=aggregator.MONOTONIC_COUNT, tags=tags, count=1
            )
        for metric in if_gauges:
            aggregator.assert_metric('snmp.{}'.format(metric), metric_type=aggregator.GAUGE, tags=tags, count=1)
    for metric in tcp_counts:
        aggregator.assert_metric(
            'snmp.{}'.format(metric), metric_type=aggregator.MONOTONIC_COUNT, tags=common.CHECK_TAGS, count=1
        )
    for metric in tcp_gauges:
        aggregator.assert_metric(
            'snmp.{}'.format(metric), metric_type=aggregator.GAUGE, tags=common.CHECK_TAGS, count=1
        )
    for metric in udp_counts:
        aggregator.assert_metric(
            'snmp.{}'.format(metric), metric_type=aggregator.MONOTONIC_COUNT, tags=common.CHECK_TAGS, count=1
        )
=======
    # Poweredge
    sys_mem_gauges = [
        'operatingSystemMemoryAvailablePhysicalSize',
        'operatingSystemMemoryTotalPageFileSize',
        'operatingSystemMemoryAvailablePageFileSize',
        'operatingSystemMemoryTotalVirtualSize',
        'operatingSystemMemoryAvailableVirtualSize',
    ]
    power_supply_gauges = ['powerSupplyStatus', 'powerSupplyOutputWatts', 'powerSupplyMaximumInputVoltage']

    temperature_probe_gauges = ['temperatureProbeStatus', 'temperatureProbeReading']

    processor_device_gauges = ['processorDeviceStatus', 'processorDeviceThreadCount']

    cache_device_gauges = ['cacheDeviceStatus', 'cacheDeviceMaximumSize', 'cacheDeviceCurrentSize']

    memory_device_gauges = ['memoryDeviceStatus', 'memoryDeviceFailureModes']

    chassis_indexes = [29, 31]
    for chassis_index in chassis_indexes:
        tags = ['chassis_index:{}'.format(chassis_index)] + common.CHECK_TAGS
        for metric in sys_mem_gauges:
            aggregator.assert_metric('snmp.{}'.format(metric), metric_type=aggregator.GAUGE, tags=tags, at_least=1)

    indexes = [5, 17]
    for index in indexes:
        tags = ['chassis_index:4', 'index:{}'.format(index)] + common.CHECK_TAGS
        for metric in power_supply_gauges:
            aggregator.assert_metric('snmp.{}'.format(metric), metric_type=aggregator.GAUGE, tags=tags, at_least=1)

    indexes = [13]
    for index in indexes:
        tags = ['chassis_index:18', 'index:{}'.format(index)] + common.CHECK_TAGS
        for metric in temperature_probe_gauges:
            aggregator.assert_metric('snmp.{}'.format(metric), metric_type=aggregator.GAUGE, tags=tags, at_least=1)

    indexes = [17, 28]
    for index in indexes:
        tags = ['chassis_index:5', 'index:{}'.format(index)] + common.CHECK_TAGS
        for metric in processor_device_gauges:
            aggregator.assert_metric('snmp.{}'.format(metric), metric_type=aggregator.GAUGE, tags=tags, at_least=1)

    indexes = [15, 27]
    for index in indexes:
        tags = ['chassis_index:11', 'index:{}'.format(index)] + common.CHECK_TAGS
        for metric in cache_device_gauges:
            aggregator.assert_metric('snmp.{}'.format(metric), metric_type=aggregator.GAUGE, tags=tags, at_least=1)

    serial_numbers = ['forward zombies acted Jaded', 'kept oxen their their oxen oxen']
    for serial_number in serial_numbers:
        tags = ['serial_number_name:{}'.format(serial_number), 'chassis_index:1'] + common.CHECK_TAGS
        for metric in memory_device_gauges:
            aggregator.assert_metric('snmp.{}'.format(metric), metric_type=aggregator.GAUGE, tags=tags, at_least=1)

    ip_addresses = ['66.97.1.103', '62.148.76.32', '45.3.243.155']
    for ip_address in ip_addresses:
        tags = ['ip_address:{}'.format(ip_address)] + common.CHECK_TAGS
        aggregator.assert_metric('snmp.networkDeviceStatus', metric_type=aggregator.GAUGE, tags=tags, at_least=1)

    # Intel Adapter
    if_counts = [
        'adapterRxPackets',
        'adapterTxPackets',
        'adapterRxBytes',
        'adapterTxBytes',
        'adapterRxErrors',
        'adapterTxErrors',
        'adapterRxDropped',
        'adapterTxDropped',
        'adapterRxMulticast',
        'adapterCollisions',
    ]

    interfaces = ['eth0', 'en1']
    for interface in interfaces:
        tags = ['adapter:{}'.format(interface)] + common.CHECK_TAGS
        for count in if_counts:
            aggregator.assert_metric(
                'snmp.{}'.format(count), metric_type=aggregator.MONOTONIC_COUNT, tags=tags, count=1
            )

    # IDRAC
    status_gauges = [
        'systemStateChassisStatus',
        'systemStatePowerUnitStatusRedundancy',
        'systemStatePowerSupplyStatusCombined',
        'systemStateAmperageStatusCombined',
        'systemStateCoolingUnitStatusRedundancy',
        'systemStateCoolingDeviceStatusCombined',
        'systemStateTemperatureStatusCombined',
        'systemStateMemoryDeviceStatusCombined',
        'systemStateChassisIntrusionStatusCombined',
        'systemStatePowerUnitStatusCombined',
        'systemStateCoolingUnitStatusCombined',
        'systemStateProcessorDeviceStatusCombined',
        'systemStateTemperatureStatisticsStatusCombined',
    ]
    disk_gauges = [
        'physicalDiskState',
        'physicalDiskCapacityInMB',
        'physicalDiskUsedSpaceInMB',
        'physicalDiskFreeSpaceInMB',
    ]

    indexes = ['26', '29']
    for index in indexes:
        tags = ['chassis_index:{}'.format(index)] + common.CHECK_TAGS
        for gauge in status_gauges:
            aggregator.assert_metric('snmp.{}'.format(gauge), metric_type=aggregator.GAUGE, tags=tags, count=1)
    powers = ['supply1', 'supply2']
    for power in powers:
        tags = ['supply_name:{}'.format(power)] + common.CHECK_TAGS
        aggregator.assert_metric('snmp.enclosurePowerSupplyState', metric_type=aggregator.GAUGE, tags=tags, count=1)
    disks = ['disk1', 'disk2']
    for disk in disks:
        tags = ['disk_name:{}'.format(disk)] + common.CHECK_TAGS
        for gauge in disk_gauges:
            aggregator.assert_metric('snmp.{}'.format(gauge), metric_type=aggregator.GAUGE, tags=tags, count=1)
>>>>>>> a39439d8

    aggregator.assert_all_metrics_covered()<|MERGE_RESOLUTION|>--- conflicted
+++ resolved
@@ -1280,7 +1280,6 @@
     aggregator.assert_all_metrics_covered()
 
 
-<<<<<<< HEAD
 def test_proliant(aggregator):
     instance = common.generate_instance_config([])
     instance['community_string'] = 'hpe-proliant'
@@ -1290,22 +1289,10 @@
     # We need the full path as we're not in installed mode
     definition_file_path = os.path.join(os.path.dirname(snmp.__file__), 'data', 'profiles', 'hpe-proliant.yaml')
     init_config = {'profiles': {'hpe-proliant': {'definition_file': definition_file_path}}}
-=======
-def test_dell_poweredge(aggregator):
-    instance = common.generate_instance_config([])
-    instance['community_string'] = 'dell-poweredge'
-    instance['profile'] = 'dell-poweredge'
-    instance['enforce_mib_constraints'] = False
-
-    path = os.path.join(os.path.dirname(snmp.__file__), 'data', 'profiles', 'dell-poweredge.yaml')
-
-    init_config = {'profiles': {'dell-poweredge': {'definition_file': path}}}
->>>>>>> a39439d8
     check = SnmpCheck('snmp', init_config, [instance])
 
     check.check(instance)
 
-<<<<<<< HEAD
     cpu_gauges = [
         "cpqSeCpuSlot",
         "cpqSeCpuSpeed",
@@ -1437,7 +1424,20 @@
         aggregator.assert_metric(
             'snmp.{}'.format(metric), metric_type=aggregator.MONOTONIC_COUNT, tags=common.CHECK_TAGS, count=1
         )
-=======
+    aggregator.assert_all_metrics_covered()
+        
+def test_dell_poweredge(aggregator):
+    instance = common.generate_instance_config([])
+    instance['community_string'] = 'dell-poweredge'
+    instance['profile'] = 'dell-poweredge'
+    instance['enforce_mib_constraints'] = False
+
+    path = os.path.join(os.path.dirname(snmp.__file__), 'data', 'profiles', 'dell-poweredge.yaml')
+
+    init_config = {'profiles': {'dell-poweredge': {'definition_file': path}}}
+    check = SnmpCheck('snmp', init_config, [instance])
+
+    check.check(instance)
     # Poweredge
     sys_mem_gauges = [
         'operatingSystemMemoryAvailablePhysicalSize',
@@ -1556,6 +1556,5 @@
         tags = ['disk_name:{}'.format(disk)] + common.CHECK_TAGS
         for gauge in disk_gauges:
             aggregator.assert_metric('snmp.{}'.format(gauge), metric_type=aggregator.GAUGE, tags=tags, count=1)
->>>>>>> a39439d8
 
     aggregator.assert_all_metrics_covered()